--- conflicted
+++ resolved
@@ -3,11 +3,6 @@
 from fastapi import FastAPI, HTTPException, Request, responses, templating
 from model.artist import Artist
 from service.itunes import search_artist
-import requests
-<<<<<<< HEAD
-=======
-import os
->>>>>>> 8c09b88b
 
 """
 This is the main entry point for the application.
